--- conflicted
+++ resolved
@@ -1,353 +1,333 @@
-﻿using Avalonia.Media;
-using Avalonia.Media.Imaging;
-using Avalonia.Platform;
-using CommunityToolkit.Mvvm.ComponentModel;
-using ImmichFrame.Exceptions;
-using ImmichFrame.Helpers;
-using ImmichFrame.Models;
-using System;
-using System.Globalization;
-using System.IO;
-using System.Linq;
-using System.Threading.Tasks;
-using System.Windows.Input;
-
-namespace ImmichFrame.ViewModels;
-
-public partial class MainViewModel : NavigatableViewModelBase
-{
-    //public event EventHandler? ResetTimer;
-
-    public bool TimerEnabled = false;
-    private AssetResponseDto? LastAsset;
-    private AssetResponseDto? CurrentAsset;
-    private PreloadedAsset? NextAsset;
-    private AssetHelper _assetHelper;
-    private CultureInfo culture;
-    System.Threading.Timer? timerImageSwitcher;
-    System.Threading.Timer? timerLiveTime;
-    System.Threading.Timer? timerWeather;
-
-    public ICommand NextImageCommand { get; set; }
-    public ICommand PreviousImageCommand { get; set; }
-    public ICommand PauseImageCommand { get; set; }
-    public ICommand QuitCommand { get; set; }
-    public ICommand NavigateSettingsPageCommand { get; set; }
-    public MainViewModel()
-    {
-        settings = Settings.CurrentSettings;
-        _assetHelper = new AssetHelper();
-        culture = new CultureInfo(settings.Language);
-<<<<<<< HEAD
-        NextImageCommand = new RelayCommand(NextImageAction);
-        PreviousImageCommand = new RelayCommand(PreviousImageAction);
-        PauseImageCommand = new RelayCommand(PauseImageAction);
-        NavigateSettingsPageCommand = new RelayCommand(NavigateSettingsPageAction);
-=======
-        NextImageCommand = new RelayCommand(async () => await NextImageAction());
-        PreviousImageCommand = new RelayCommand(async () => await PreviousImageAction());
-        PauseImageCommand = new RelayCommand(PauseImageAction);
-        QuitCommand = new RelayCommand(ExitApp);
-        NavigateSettingsPageCommand = new RelayCommand(NavigateSettingsPageAction);
->>>>>>> 13d4a656
-    }
-
-    public async Task InitializeAsync()
-    {
-        ShowSplash();
-        var settings = Settings;
-
-        if (settings == null)
-            throw new SettingsNotValidException("Settings could not be parsed.");
-
-        // Perform async initialization tasks
-        await Task.Run(() => _assetHelper.DeleteAndCreateImmichFrameAlbum());
-        await ShowNextImage();
-
-        TimerEnabled = true;
-        timerImageSwitcher = new System.Threading.Timer(NextImageTick, null, 0, settings.Interval * 1000);
-        if (settings.ShowClock)
-        {
-            timerLiveTime = new System.Threading.Timer(LiveTimeTick, null, 0, 1 * 1000); //every second
-        }
-        if (settings.ShowWeather)
-        {
-            timerWeather = new System.Threading.Timer(WeatherTick, null, 0, 10 * 60 * 1000); //every 10 minutes
-        }
-    }
-    public void SetImage(Bitmap image)
-    {
-        Images = new UiImage
-        {
-            Image = image,
-            ImageStretch = StretchHelper.FromString(Settings.ImageStretch),
-        };
-    }
-
-    public async Task SetImage(PreloadedAsset asset)
-    {
-        await SetImage(asset.Asset, asset.Image);
-    }
-
-    public async Task SetImage(AssetResponseDto asset, Stream? preloadedAsset = null)
-    {
-        if (asset.ThumbhashImage == null)
-            return;
-
-        using (Stream tmbStream = asset.ThumbhashImage)
-        using (Stream imgStream = preloadedAsset ?? await asset.AssetImage)
-        {
-            Images = new UiImage
-            {
-                Image = new Bitmap(imgStream),
-                ThumbhashImage = new Bitmap(tmbStream),
-                ImageStretch = StretchHelper.FromString(Settings.ImageStretch),
-            };
-
-            ImageDate = asset?.LocalDateTime.ToString(Settings.PhotoDateFormat, culture) ?? string.Empty;
-            ImageDesc = asset?.ImageDesc ?? string.Empty;
-
-            if (asset?.ExifInfo != null)
-            {
-                var locationData = new[] {
-                    asset.ExifInfo.City,
-                    asset.ExifInfo.Country
-                }.Where(x => !string.IsNullOrWhiteSpace(x));
-
-                ImageLocation = string.Join(", ", locationData);
-            }
-            else
-            {
-                ImageLocation = string.Empty;
-            }
-        }
-        if (Settings.UseImmichFrameAlbum)
-        {
-            await _assetHelper.AddAssetToAlbum(asset!);
-        }
-
-    }
-    private void ShowSplash()
-    {
-        var uri = new Uri("avares://ImmichFrame/Assets/Immich.png");
-        var bitmap = new Bitmap(AssetLoader.Open(uri));
-        SetImage(bitmap);
-    }
-
-    public async void NextImageTick(object? state)
-    {
-        await ShowNextImage();
-    }
-    public void LiveTimeTick(object? state)
-    {
-        LiveTime = DateTime.Now.ToString(Settings.ClockFormat, culture);
-    }
-    public async void WeatherTick(object? state)
-    {
-        var weatherInfo = await WeatherHelper.GetWeather();
-        if (weatherInfo != null)
-        {
-            WeatherTemperature = $"{weatherInfo.Main.Temperature.ToString("F0").Replace(" ", "")}";
-            WeatherCurrent = $"{string.Join(',', weatherInfo.Weather.Select(x => x.Description))}";
-            var iconId = $"{string.Join(',', weatherInfo.Weather.Select(x => x.IconId))}";
-            WeatherImage = await ImageHelper.LoadImageFromWeb(new Uri($"https://openweathermap.org/img/wn/{iconId}.png"));
-        }
-    }
-    public void NavigateSettingsPageAction()
-    {
-        Navigate(new SettingsViewModel());
-    }
-
-    public async Task NextImageAction()
-    {
-        ResetTimer();
-        // Needs to run on another thread, android does not allow running network stuff on the main thread
-        await Task.Run(ShowNextImage);
-    }
-
-    public async Task ShowNextImage()
-    {
-        int attempt = 0;
-
-        while (attempt < 3)
-        {
-            try
-            {
-                if (TimerEnabled)
-                {
-                    LastAsset = CurrentAsset;
-
-                    if (NextAsset?.Image == null)
-                    {
-                        // Load Image if next image was not ready
-                        CurrentAsset = await _assetHelper.GetNextAsset();
-
-                        if (CurrentAsset != null)
-                        {
-                            await SetImage(CurrentAsset);
-                        }
-                    }
-                    else
-                    {
-                        // Use preloaded asset
-                        await SetImage(NextAsset);
-                        CurrentAsset = NextAsset.Asset;
-                        NextAsset = null;
-                    }
-
-                    // Load next asset without waiting
-                    _ = Task.Run(async () =>
-                    {
-                        var asset = await _assetHelper.GetNextAsset();
-                        if (asset != null)
-                        {
-                            NextAsset = new PreloadedAsset(asset);
-                            // Preload the actual Image
-                            await NextAsset.Preload();
-                        }
-                    });
-                }
-
-                break;
-            }
-            catch (AssetNotFoundException)
-            {
-                // Do not show message and break the loop
-                break;
-            }
-            catch (Exception ex)
-            {
-                attempt++;
-                if (attempt >= 3)
-                {
-                    if (Settings.UnattendedMode)
-                    {
-                        // Do not show message and break the loop
-                        break;
-                    }
-                    this.Navigate(new ErrorViewModel(ex));
-                }
-            }
-        }
-    }
-
-    public async Task PreviousImageAction()
-    {
-        if (!ImagePaused)
-        {
-            ResetTimer();
-            // Needs to run on another thread, android does not allow running network stuff on the main thread
-            await ShowPreviousImage();
-        }
-    }
-    public async Task ShowPreviousImage()
-    {
-        int attempt = 0;
-
-        while (attempt < 3)
-        {
-            try
-            {
-                if (LastAsset != null)
-                {
-                    TimerEnabled = false;
-                    await SetImage(LastAsset);
-                    TimerEnabled = true;
-                }
-
-                break;
-            }
-            catch (Exception ex)
-            {
-                attempt++;
-                if (attempt >= 3)
-                {
-                    this.Navigate(new ErrorViewModel(ex));
-                }
-            }
-        }
-    }
-    public void PauseImageAction()
-    {
-        PauseImage();
-    }
-    public void PauseImage()
-    {
-        ImagePaused = !ImagePaused;
-        TimerEnabled = !ImagePaused;
-    }
-    public void ResetTimer()
-    {
-        timerImageSwitcher?.Change(Settings.Interval * 1000, Settings.Interval * 1000);
-    }
-
-    public void ExitApp()
-    {
-        timerImageSwitcher?.Dispose();
-        timerLiveTime?.Dispose();
-        timerWeather?.Dispose();
-        Environment.Exit(0);
-    }
-
-    [ObservableProperty]
-    public Settings settings;
-    [ObservableProperty]
-    private UiImage? images;
-    [ObservableProperty]
-    private string? imageDate;
-    [ObservableProperty]
-    private string? imageDesc;
-    [ObservableProperty]
-    private string? imageLocation;
-    [ObservableProperty]
-    private string? liveTime;
-    [ObservableProperty]
-    private string? weatherCurrent;
-    [ObservableProperty]
-    private string? weatherTemperature;
-    [ObservableProperty]
-    private Bitmap? weatherImage;
-    [ObservableProperty]
-    private bool imagePaused = false;
-}
-
-public class PreloadedAsset
-{
-    public AssetResponseDto Asset { get; }
-    private Stream? _image;
-<<<<<<< HEAD
-    public Stream? Image
-    {
-        get
-        {
-            return _image;
-        }
-    }
-    public PreloadedAsset(AssetResponseDto asset)
-    {
-        Asset = asset;
-=======
-    public Stream? Image => _image;
-    public PreloadedAsset(AssetResponseDto asset)
-    {
-        Asset = asset;
->>>>>>> 13d4a656
-    }
-
-    public async Task Preload()
-    {
-        _image = await Asset.AssetImage;
-    }
-}
-public static class StretchHelper
-{
-    public static Stretch FromString(string stretch)
-    {
-        return Enum.TryParse(stretch, out Stretch result) ? result : Stretch.Uniform;
-    }
-
-    public static string ToString(Stretch stretch)
-    {
-        return stretch.ToString();
-    }
+﻿using Avalonia.Media;
+using Avalonia.Media.Imaging;
+using Avalonia.Platform;
+using CommunityToolkit.Mvvm.ComponentModel;
+using ImmichFrame.Exceptions;
+using ImmichFrame.Helpers;
+using ImmichFrame.Models;
+using System;
+using System.Globalization;
+using System.IO;
+using System.Linq;
+using System.Threading.Tasks;
+using System.Windows.Input;
+
+namespace ImmichFrame.ViewModels;
+
+public partial class MainViewModel : NavigatableViewModelBase
+{
+    //public event EventHandler? ResetTimer;
+
+    public bool TimerEnabled = false;
+    private AssetResponseDto? LastAsset;
+    private AssetResponseDto? CurrentAsset;
+    private PreloadedAsset? NextAsset;
+    private AssetHelper _assetHelper;
+    private CultureInfo culture;
+    System.Threading.Timer? timerImageSwitcher;
+    System.Threading.Timer? timerLiveTime;
+    System.Threading.Timer? timerWeather;
+
+    public ICommand NextImageCommand { get; set; }
+    public ICommand PreviousImageCommand { get; set; }
+    public ICommand PauseImageCommand { get; set; }
+    public ICommand QuitCommand { get; set; }
+    public ICommand NavigateSettingsPageCommand { get; set; }
+    public MainViewModel()
+    {
+        settings = Settings.CurrentSettings;
+        _assetHelper = new AssetHelper();
+        culture = new CultureInfo(settings.Language);
+        NextImageCommand = new RelayCommand(async () => await NextImageAction());
+        PreviousImageCommand = new RelayCommand(async () => await PreviousImageAction());
+        PauseImageCommand = new RelayCommand(PauseImageAction);
+        QuitCommand = new RelayCommand(ExitApp);
+        NavigateSettingsPageCommand = new RelayCommand(NavigateSettingsPageAction);
+    }
+
+    public async Task InitializeAsync()
+    {
+        ShowSplash();
+        var settings = Settings;
+
+        if (settings == null)
+            throw new SettingsNotValidException("Settings could not be parsed.");
+
+        // Perform async initialization tasks
+        await Task.Run(() => _assetHelper.DeleteAndCreateImmichFrameAlbum());
+        await ShowNextImage();
+
+        TimerEnabled = true;
+        timerImageSwitcher = new System.Threading.Timer(NextImageTick, null, 0, settings.Interval * 1000);
+        if (settings.ShowClock)
+        {
+            timerLiveTime = new System.Threading.Timer(LiveTimeTick, null, 0, 1 * 1000); //every second
+        }
+        if (settings.ShowWeather)
+        {
+            timerWeather = new System.Threading.Timer(WeatherTick, null, 0, 10 * 60 * 1000); //every 10 minutes
+        }
+    }
+    public void SetImage(Bitmap image)
+    {
+        Images = new UiImage
+        {
+            Image = image,
+            ImageStretch = StretchHelper.FromString(Settings.ImageStretch),
+        };
+    }
+
+    public async Task SetImage(PreloadedAsset asset)
+    {
+        await SetImage(asset.Asset, asset.Image);
+    }
+
+    public async Task SetImage(AssetResponseDto asset, Stream? preloadedAsset = null)
+    {
+        if (asset.ThumbhashImage == null)
+            return;
+
+        using (Stream tmbStream = asset.ThumbhashImage)
+        using (Stream imgStream = preloadedAsset ?? await asset.AssetImage)
+        {
+            Images = new UiImage
+            {
+                Image = new Bitmap(imgStream),
+                ThumbhashImage = new Bitmap(tmbStream),
+                ImageStretch = StretchHelper.FromString(Settings.ImageStretch),
+            };
+
+            ImageDate = asset?.LocalDateTime.ToString(Settings.PhotoDateFormat, culture) ?? string.Empty;
+            ImageDesc = asset?.ImageDesc ?? string.Empty;
+
+            if (asset?.ExifInfo != null)
+            {
+                var locationData = new[] {
+                    asset.ExifInfo.City,
+                    asset.ExifInfo.Country
+                }.Where(x => !string.IsNullOrWhiteSpace(x));
+
+                ImageLocation = string.Join(", ", locationData);
+            }
+            else
+            {
+                ImageLocation = string.Empty;
+            }
+        }
+        if (Settings.UseImmichFrameAlbum)
+        {
+            await _assetHelper.AddAssetToAlbum(asset!);
+        }
+
+    }
+    private void ShowSplash()
+    {
+        var uri = new Uri("avares://ImmichFrame/Assets/Immich.png");
+        var bitmap = new Bitmap(AssetLoader.Open(uri));
+        SetImage(bitmap);
+    }
+
+    public async void NextImageTick(object? state)
+    {
+        await ShowNextImage();
+    }
+    public void LiveTimeTick(object? state)
+    {
+        LiveTime = DateTime.Now.ToString(Settings.ClockFormat, culture);
+    }
+    public async void WeatherTick(object? state)
+    {
+        var weatherInfo = await WeatherHelper.GetWeather();
+        if (weatherInfo != null)
+        {
+            WeatherTemperature = $"{weatherInfo.Main.Temperature.ToString("F0").Replace(" ", "")}";
+            WeatherCurrent = $"{string.Join(',', weatherInfo.Weather.Select(x => x.Description))}";
+            var iconId = $"{string.Join(',', weatherInfo.Weather.Select(x => x.IconId))}";
+            WeatherImage = await ImageHelper.LoadImageFromWeb(new Uri($"https://openweathermap.org/img/wn/{iconId}.png"));
+        }
+    }
+    public void NavigateSettingsPageAction()
+    {
+        Navigate(new SettingsViewModel());
+    }
+
+    public async Task NextImageAction()
+    {
+        ResetTimer();
+        // Needs to run on another thread, android does not allow running network stuff on the main thread
+        await Task.Run(ShowNextImage);
+    }
+
+    public async Task ShowNextImage()
+    {
+        int attempt = 0;
+
+        while (attempt < 3)
+        {
+            try
+            {
+                if (TimerEnabled)
+                {
+                    LastAsset = CurrentAsset;
+
+                    if (NextAsset?.Image == null)
+                    {
+                        // Load Image if next image was not ready
+                        CurrentAsset = await _assetHelper.GetNextAsset();
+
+                        if (CurrentAsset != null)
+                        {
+                            await SetImage(CurrentAsset);
+                        }
+                    }
+                    else
+                    {
+                        // Use preloaded asset
+                        await SetImage(NextAsset);
+                        CurrentAsset = NextAsset.Asset;
+                        NextAsset = null;
+                    }
+
+                    // Load next asset without waiting
+                    _ = Task.Run(async () =>
+                    {
+                        var asset = await _assetHelper.GetNextAsset();
+                        if (asset != null)
+                        {
+                            NextAsset = new PreloadedAsset(asset);
+                            // Preload the actual Image
+                            await NextAsset.Preload();
+                        }
+                    });
+                }
+
+                break;
+            }
+            catch (AssetNotFoundException)
+            {
+                // Do not show message and break the loop
+                break;
+            }
+            catch (Exception ex)
+            {
+                attempt++;
+                if (attempt >= 3)
+                {
+                    if (Settings.UnattendedMode)
+                    {
+                        // Do not show message and break the loop
+                        break;
+                    }
+                    this.Navigate(new ErrorViewModel(ex));
+                }
+            }
+        }
+    }
+
+    public async Task PreviousImageAction()
+    {
+        if (!ImagePaused)
+        {
+            ResetTimer();
+            // Needs to run on another thread, android does not allow running network stuff on the main thread
+            await ShowPreviousImage();
+        }
+    }
+    public async Task ShowPreviousImage()
+    {
+        int attempt = 0;
+
+        while (attempt < 3)
+        {
+            try
+            {
+                if (LastAsset != null)
+                {
+                    TimerEnabled = false;
+                    await SetImage(LastAsset);
+                    TimerEnabled = true;
+                }
+
+                break;
+            }
+            catch (Exception ex)
+            {
+                attempt++;
+                if (attempt >= 3)
+                {
+                    this.Navigate(new ErrorViewModel(ex));
+                }
+            }
+        }
+    }
+    public void PauseImageAction()
+    {
+        PauseImage();
+    }
+    public void PauseImage()
+    {
+        ImagePaused = !ImagePaused;
+        TimerEnabled = !ImagePaused;
+    }
+    public void ResetTimer()
+    {
+        timerImageSwitcher?.Change(Settings.Interval * 1000, Settings.Interval * 1000);
+    }
+
+    public void ExitApp()
+    {
+        timerImageSwitcher?.Dispose();
+        timerLiveTime?.Dispose();
+        timerWeather?.Dispose();
+        Environment.Exit(0);
+    }
+
+    [ObservableProperty]
+    public Settings settings;
+    [ObservableProperty]
+    private UiImage? images;
+    [ObservableProperty]
+    private string? imageDate;
+    [ObservableProperty]
+    private string? imageDesc;
+    [ObservableProperty]
+    private string? imageLocation;
+    [ObservableProperty]
+    private string? liveTime;
+    [ObservableProperty]
+    private string? weatherCurrent;
+    [ObservableProperty]
+    private string? weatherTemperature;
+    [ObservableProperty]
+    private Bitmap? weatherImage;
+    [ObservableProperty]
+    private bool imagePaused = false;
+}
+
+public class PreloadedAsset
+{
+    public AssetResponseDto Asset { get; }
+    private Stream? _image;
+    public Stream? Image => _image;
+    public PreloadedAsset(AssetResponseDto asset)
+    {
+        Asset = asset;
+    }
+
+    public async Task Preload()
+    {
+        _image = await Asset.AssetImage;
+    }
+}
+public static class StretchHelper
+{
+    public static Stretch FromString(string stretch)
+    {
+        return Enum.TryParse(stretch, out Stretch result) ? result : Stretch.Uniform;
+    }
+
+    public static string ToString(Stretch stretch)
+    {
+        return stretch.ToString();
+    }
 }