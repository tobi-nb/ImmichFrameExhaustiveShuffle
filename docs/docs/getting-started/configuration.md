---
sidebar_position: 2
---

# 🔧 Configuration

<<<<<<< HEAD
### Full configuration reference:

:::warning
It is not recommended to copy this full configuration file. Only specify values that are different from the defaults. Configuration options and default values may change in future versions.
:::

Defaults are below, only one account with `ImmichServerUrl` and `ApiKey` are required.

```json
{
  // settings applicable to the web client - when viewing with a browser or webview
  "General": {
    //When set, every client needs to authenticate via Bearer Token and this value.                                                         |
    "AuthenticationSecret": null, // string, no default
    // whether to download images to the server
    "DownloadImages": false, // boolean
    // if images are downloaded, re-download if age (in days) is more than this
    "RenewImagesDuration": 30, // int
    // A list of webcalendar URIs in the .ics format. e.g. https://calendar.google.com/calendar/ical/XXXXXX/public/basic.ics      
    "Webcalendars": [], // string[]
    // Interval in hours. Determines how often images are pulled from a person in immich.   
    "RefreshAlbumPeopleInterval": 12, //int
    // Date format. See https://date-fns.org/v4.1.0/docs/format for more information.
    "PhotoDateFormat": "MM/dd/yyyy", // string
    "ImageLocationFormat": "City,State,Country",
    // Get an API key from OpenWeatherMap: https://openweathermap.org/appid
    "WeatherApiKey": "", // string
    // Imperial or metric system. (Fahrenheit or degrees) 
    "UnitSystem": "imperial", // "imperial" | "metric"
    // Set the weather location with lat/lon.
    "WeatherLatLong": "40.730610,-73.935242", // string
    // 2 digit ISO code, sets the language of the weather description.   
    "Language": "en", // string
    //Webhook URL to be notified e.g. http://example.com/notify   
    "Webhook": null, // string
    // whether to download images to the server
    "Margin": "0,0,0,0",
    // Image interval in seconds. How long a image is displayed in the frame.   
    "Interval": 45,
    // Duration in seconds.
    "TransitionDuration": 2, // float
    // Displays the current time.
    "ShowClock": true, // boolean
    // Time format
    "ClockFormat": "hh:mm", // string
    // Displays the date of the current image. 
    "ShowPhotoDate": true, // boolean
    // Displays the description of the current image.   
    "ShowImageDesc": true, // boolean
    // Displays a comma separated list of names of all the people that are assigned in immich.
    "ShowPeopleDesc": true, // boolean
    // Displays a comma separated list of names of all the albums for an image.   
    "ShowAlbumName": true, // boolean
    // Displays the location of the current image.          
    "ShowImageLocation": true, // boolean
    // Lets you choose a primary color for your UI. Use hex with alpha value to edit opacity.   
    "PrimaryColor": "#f5deb3", // string
    // Lets you choose a secondary color for your UI. (Only used with `style=solid or transition`) Use hex with alpha value to edit opacity.
    "SecondaryColor": "#000000", // string
    // Background-style of the clock and metadata.
    "Style": "none", // none | solid | transition | blur
    // Sets the base font size, uses standard CSS formats (https://developer.mozilla.org/en-US/docs/Web/CSS/font-size)
    "BaseFontSize": "17px", //string
    // Displays the description of the current weather. 
    "ShowWeatherDescription": true, // boolean
    "UnattendedMode": true, // boolean
    // Zooms into or out of an image and gives it a touch of life.  
    "ImageZoom": true, // boolean
    // Whether image should fill available space. Aspect ratio maintained but may be cropped.          
    "ImageFill": false, // boolean
    // Allow two portrait images to be displayed next to each other
    "Layout": "splitview" // single | splitview
  },
  "Accounts": [ // multiple accounts permitted
    {
      // The URL of your Immich server e.g. `http://photos.yourdomain.com` / `http://192.168.0.100:2283`.
      "ImmichServerUrl": "REQUIRED", // string, required, no default
      // Read more about how to obtain an Immich API key: https://immich.app/docs/features/command-line-interface#obtain-the-api-key
      "ApiKey": "REQUIRED", // string, required, no default
      // Show images after date. Overwrites the `ImagesFromDays`-Setting  
      "ImagesFromDate": null, // Date
      // If this is set, memories are displayed.
      "ShowMemories": false, // boolean
      // If this is set, favorites are displayed.
      "ShowFavorites": false, // boolean
      // If this is set, assets marked archived are displayed.   
      "ShowArchived": false, // boolean
      // Show images from the last X days. e.g 365 -> show images from the last year   
      "ImagesFromDays": null, // boolean
      // Show images before date.  
      "ImagesUntilDate": "2020-01-02", // Date
      // Rating of an image in stars, allowed values from -1 to 5. This will only show images with the exact rating you are filtering for.  
      "Rating": null, // int
      // UUID of album(s) - e.g. ["00000000-0000-0000-0000-000000000001"]
      "Albums": [], // string[]
      // UUID of excluded album(s)  
      "ExcludedAlbums": [], // string[]
      // UUID of People
      "People": [], // string[]
    }
  ]
}
  ```
=======
### Settings

| **Section**             | **Config-Key**             | **Value**                           | **Default**          | **Description**                                                                                                                       |
| ----------------------- | -------------------------- | ----------------------------------- | -------------------- | ------------------------------------------------------------------------------------------------------------------------------------- |
| **Required**            | **ImmichServerUrl**        | **string**                          |                      | **The URL of your Immich server e.g. `http://photos.yourdomain.com` / `http://192.168.0.100:2283`.**                                  |
| **Required**            | **ApiKey**                 | **string**                          |                      | **Read more about how to obtain an [Immich API key][immich-api-url].**                                                                |
| [Security](#security)   | AuthenticationSecret       | string                              |                      | When set, every client needs to authenticate via Bearer Token and this value.                                                         |
| [Filtering](#filtering) | Albums                     | string[]                            | []                   | UUID of album(s)                                                                                                                      |
| [Filtering](#filtering) | ExcludedAlbums             | string[]                            | []                   | UUID of excluded album(s)                                                                                                             |
| [Filtering](#filtering) | People                     | string[]                            | []                   | UUID of person(s)                                                                                                                     |
| [Filtering](#filtering) | Rating                     | int                                 |                      | Rating of an image in stars, allowed values from -1 to 5. This will only show images with the exact rating you are filtering for.     |
| [Filtering](#filtering) | ShowMemories               | boolean                             | false                | If this is set, memories are displayed.                                                                                               |
| [Filtering](#filtering) | ShowFavorites              | boolean                             | false                | If this is set, favorites are displayed.                                                                                              |
| [Filtering](#filtering) | ShowArchived               | boolean                             | false                | If this is set, assets marked archived are displayed.                                                                                 |
| [Filtering](#filtering) | ImagesFromDays             | int                                 |                      | Show images from the last X days. e.g 365 -> show images from the last year                                                           |
| [Filtering](#filtering) | ImagesFromDate             | Date                                |                      | Show images after date. Overwrites the `ImagesFromDays`-Setting                                                                       |
| [Filtering](#filtering) | ImagesUntilDate            | Date                                |                      | Show images before date.                                                                                                              |
| Caching                 | RenewImagesDuration        | int                                 | 30                   | Interval in days.                                                                                                                     |
| Caching                 | DownloadImages             | boolean                             | false                |                                                                                                                                       |
| Caching                 | RefreshAlbumPeopleInterval | int                                 | 12                   | Interval in hours. Determines how often images are pulled from a person in immich.                                                    |
| Image                   | ImageZoom                  | boolean                             | true                 | Zooms into or out of an image and gives it a touch of life.                                                                           |
| Image                   | ImagePan                   | boolean                             | false                | Pans an image in a random direction and gives it a touch of life.                                                                     |
| Image                   | ImageFill                  | boolean                             | false                | Whether image should fill available space. Aspect ratio maintained but may be cropped.                                                |
| Image                   | Interval                   | int                                 | 45                   | Image interval in seconds. How long a image is displayed in the frame.                                                                |
| Image                   | TransitionDuration         | float                               | 2                    | Duration in seconds.                                                                                                                  |
| [Weather](#weather)     | WeatherApiKey              | string                              |                      | Get an API key from [OpenWeatherMap][openweathermap-url].                                                                             |
| [Weather](#weather)     | UnitSystem                 | imperial \| metric                  | imperial             | Imperial or metric system. (Fahrenheit or degrees)                                                                                    |
| [Weather](#weather)     | Language                   | string                              | en                   | 2 digit ISO code, sets the language of the weather description.                                                                       |
| [Weather](#weather)     | ShowWeatherDescription     | boolean                             | true                 | Displays the description of the current weather.                                                                                      |
| [Weather](#weather)     | WeatherLatLong             | boolean                             | 40.730610,-73.935242 | Set the weather location with lat/lon.                                                                                                |
| Clock                   | ShowClock                  | boolean                             | true                 | Displays the current time.                                                                                                            |
| Clock                   | ClockFormat                | string                              | hh:mm                | Time format.                                                                                                                          |
| [Calendar](#calendar)   | Webcalendars               | string[]                            | []                   | A list of webcalendar URIs in the .ics format. e.g. https://calendar.google.com/calendar/ical/XXXXXX/public/basic.ics                 |
| [Metadata](#metadata)   | ShowImageDesc              | boolean                             | true                 | Displays the description of the current image.                                                                                        |
| [Metadata](#metadata)   | ShowPeopleDesc             | boolean                             | true                 | Displays a comma separated list of names of all the people that are assigned in immich.                                               |
| [Metadata](#metadata)   | ShowAlbumName              | boolean                             | true                 | Displays a comma separated list of names of all the albums for an image.                                                              |
| [Metadata](#metadata)   | ShowImageLocation          | boolean                             | true                 | Displays the location of the current image.                                                                                           |
| [Metadata](#metadata)   | ImageLocationFormat        | string                              | City,State,Country   |                                                                                                                                       |
| [Metadata](#metadata)   | ShowPhotoDate              | boolean                             | true                 | Displays the date of the current image.                                                                                               |
| [Metadata](#metadata)   | PhotoDateFormat            | string                              | yyyy-MM-dd           | Date format. See [here](https://date-fns.org/v4.1.0/docs/format) for more information.                                                |
| UI                      | PrimaryColor               | string                              | #f5deb3              | Lets you choose a primary color for your UI. Use hex with alpha value to edit opacity.                                                |
| UI                      | SecondaryColor             | string                              | #000000              | Lets you choose a secondary color for your UI. (Only used with `style=solid or transition`) Use hex with alpha value to edit opacity. |
| UI                      | Style                      | none \| solid \| transition \| blur | none                 | Background-style of the clock and metadata.                                                                                           |
| UI                      | Layout                     | single \| splitview                 | splitview            | Allow two portrait images to be displayed next to each other                                                                          |
| UI                      | BaseFontSize               | string                              | 17px                 | Sets the base font size, uses [standard CSS formats](https://developer.mozilla.org/en-US/docs/Web/CSS/font-size).                     |
| [Misc](#misc)           | Webhook                    | string                              |                      | Webhook URL to be notified e.g. http://example.com/notify                                                                             |
>>>>>>> 45cc71b2

### Security
Basic authentication can be added via `AuthenticationSecret`. It is **NOT** recommended to expose immichFrame to the public web, if you still choose to do so, you can set this to a secure secret. Every client needs to authenticate itself with this secret. This can be done in the Webclient via input field or via URL-Parameter. The URL-Parameter will look like this: `?authsecret=[MYSECRET]`

If this is enabled, the web api required the `Authorization`-Header with `Bearer [MYSECRET]`.

### Filtering on Albums or People
You can get the UUIDs from the URL of the album/person. For this URL: `https://demo.immich.app/albums/85c85b29-c95d-4a8b-90f7-c87da1d518ba` this is the UUID: `85c85b29-c95d-4a8b-90f7-c87da1d518ba`

### Weather
Weather is enabled by entering an API key. Get yours free from [OpenWeatherMap][openweathermap-url]

### Calendar
If you are using Google Calendar, more information can be found [here](https://support.google.com/calendar/answer/37648?hl=en#zippy=%2Cget-your-calendar-view-only).

### Metadata
Needs documentation

### Misc
#### Webhook
A webhook to notify an external service is available. This is only enabled when the `Webhook`-Setting is set in your configuration. Your configured Webhook will be notified via `HTTP POST`-request.

A client can be identified by the `ClientIdentifier`. You can set/overwrite the `ClientIdentifier` by adding `?client=MyClient` to your ImmichFrame-URL. This only needs to be called once and is persisted. Delete the cache to reset the `ClientIdentifier`.

#### Events
Events will always contain a `Name`, `ClientIdentifier` and a `DateTime` to differentiate, but can contain more information.

| **Event**                  | **Description**                   | **Payload**                                                                                                                                             |
| -------------------------- | --------------------------------- | ------------------------------------------------------------------------------------------------------------------------------------------------------- |
| ImageRequestedNotification | Notifies, when a Image requested. | `{"Name":"ImageRequestedNotification", "ClientIdentifier": "Frame_Kitchen", "DateTime":"2024-11-16T21:37:19.4933981+01:00", "RequestedImageId":"UUID"}` |

### Multiple Immich Accounts
ImmichFrame can be configured to access multiple Immich accounts, on the same or different servers.

Images will be drawn from each account proportionally based on the total number of images present in each account (not included filtering, this is not yet implemented).

### Custom CSS
ImmichFrame can be customized even further using CSS. This will apply to browsers, and apps using WebView (i.e. everything but Frameo and AppleTV):
- Create a custom.css file somewhere on your host server with your desired content, for example:  
```css
#progressbar {  
  visibility: hidden;  
}
```
- Add an entry in your immichframe compose pointing to it:  
```
volumes:  
      - /PATH/TO/YOUR/custom.css:/app/wwwroot/static/custom.css"
```<|MERGE_RESOLUTION|>--- conflicted
+++ resolved
@@ -4,7 +4,6 @@
 
 # 🔧 Configuration
 
-<<<<<<< HEAD
 ### Full configuration reference:
 
 :::warning
@@ -17,32 +16,32 @@
 {
   // settings applicable to the web client - when viewing with a browser or webview
   "General": {
-    //When set, every client needs to authenticate via Bearer Token and this value.                                                         |
+    //When set, every client needs to authenticate via Bearer Token and this value.
     "AuthenticationSecret": null, // string, no default
     // whether to download images to the server
     "DownloadImages": false, // boolean
     // if images are downloaded, re-download if age (in days) is more than this
     "RenewImagesDuration": 30, // int
-    // A list of webcalendar URIs in the .ics format. e.g. https://calendar.google.com/calendar/ical/XXXXXX/public/basic.ics      
+    // A list of webcalendar URIs in the .ics format. e.g. https://calendar.google.com/calendar/ical/XXXXXX/public/basic.ics
     "Webcalendars": [], // string[]
-    // Interval in hours. Determines how often images are pulled from a person in immich.   
+    // Interval in hours. Determines how often images are pulled from a person in immich.
     "RefreshAlbumPeopleInterval": 12, //int
     // Date format. See https://date-fns.org/v4.1.0/docs/format for more information.
     "PhotoDateFormat": "MM/dd/yyyy", // string
     "ImageLocationFormat": "City,State,Country",
     // Get an API key from OpenWeatherMap: https://openweathermap.org/appid
     "WeatherApiKey": "", // string
-    // Imperial or metric system. (Fahrenheit or degrees) 
+    // Imperial or metric system. (Fahrenheit or degrees)
     "UnitSystem": "imperial", // "imperial" | "metric"
     // Set the weather location with lat/lon.
     "WeatherLatLong": "40.730610,-73.935242", // string
-    // 2 digit ISO code, sets the language of the weather description.   
+    // 2 digit ISO code, sets the language of the weather description.
     "Language": "en", // string
-    //Webhook URL to be notified e.g. http://example.com/notify   
+    //Webhook URL to be notified e.g. http://example.com/notify
     "Webhook": null, // string
     // whether to download images to the server
     "Margin": "0,0,0,0",
-    // Image interval in seconds. How long a image is displayed in the frame.   
+    // Image interval in seconds. How long a image is displayed in the frame.
     "Interval": 45,
     // Duration in seconds.
     "TransitionDuration": 2, // float
@@ -52,13 +51,13 @@
     "ClockFormat": "hh:mm", // string
     // Displays the date of the current image. 
     "ShowPhotoDate": true, // boolean
-    // Displays the description of the current image.   
+    // Displays the description of the current image.
     "ShowImageDesc": true, // boolean
     // Displays a comma separated list of names of all the people that are assigned in immich.
     "ShowPeopleDesc": true, // boolean
-    // Displays a comma separated list of names of all the albums for an image.   
+    // Displays a comma separated list of names of all the albums for an image.
     "ShowAlbumName": true, // boolean
-    // Displays the location of the current image.          
+    // Displays the location of the current image.
     "ShowImageLocation": true, // boolean
     // Lets you choose a primary color for your UI. Use hex with alpha value to edit opacity.   
     "PrimaryColor": "#f5deb3", // string
@@ -68,12 +67,14 @@
     "Style": "none", // none | solid | transition | blur
     // Sets the base font size, uses standard CSS formats (https://developer.mozilla.org/en-US/docs/Web/CSS/font-size)
     "BaseFontSize": "17px", //string
-    // Displays the description of the current weather. 
+    // Displays the description of the current weather.
     "ShowWeatherDescription": true, // boolean
     "UnattendedMode": true, // boolean
-    // Zooms into or out of an image and gives it a touch of life.  
+    // Zooms into or out of an image and gives it a touch of life.
     "ImageZoom": true, // boolean
-    // Whether image should fill available space. Aspect ratio maintained but may be cropped.          
+    // Pans an image in a random direction and gives it a touch of life.
+    "ImagePan": false, // boolean
+    // Whether image should fill available space. Aspect ratio maintained but may be cropped.
     "ImageFill": false, // boolean
     // Allow two portrait images to be displayed next to each other
     "Layout": "splitview" // single | splitview
@@ -84,23 +85,23 @@
       "ImmichServerUrl": "REQUIRED", // string, required, no default
       // Read more about how to obtain an Immich API key: https://immich.app/docs/features/command-line-interface#obtain-the-api-key
       "ApiKey": "REQUIRED", // string, required, no default
-      // Show images after date. Overwrites the `ImagesFromDays`-Setting  
+      // Show images after date. Overwrites the `ImagesFromDays`-Setting
       "ImagesFromDate": null, // Date
       // If this is set, memories are displayed.
       "ShowMemories": false, // boolean
       // If this is set, favorites are displayed.
       "ShowFavorites": false, // boolean
-      // If this is set, assets marked archived are displayed.   
+      // If this is set, assets marked archived are displayed.
       "ShowArchived": false, // boolean
-      // Show images from the last X days. e.g 365 -> show images from the last year   
+      // Show images from the last X days. e.g 365 -> show images from the last year
       "ImagesFromDays": null, // boolean
       // Show images before date.  
       "ImagesUntilDate": "2020-01-02", // Date
-      // Rating of an image in stars, allowed values from -1 to 5. This will only show images with the exact rating you are filtering for.  
+      // Rating of an image in stars, allowed values from -1 to 5. This will only show images with the exact rating you are filtering for.
       "Rating": null, // int
       // UUID of album(s) - e.g. ["00000000-0000-0000-0000-000000000001"]
       "Albums": [], // string[]
-      // UUID of excluded album(s)  
+      // UUID of excluded album(s)
       "ExcludedAlbums": [], // string[]
       // UUID of People
       "People": [], // string[]
@@ -108,54 +109,6 @@
   ]
 }
   ```
-=======
-### Settings
-
-| **Section**             | **Config-Key**             | **Value**                           | **Default**          | **Description**                                                                                                                       |
-| ----------------------- | -------------------------- | ----------------------------------- | -------------------- | ------------------------------------------------------------------------------------------------------------------------------------- |
-| **Required**            | **ImmichServerUrl**        | **string**                          |                      | **The URL of your Immich server e.g. `http://photos.yourdomain.com` / `http://192.168.0.100:2283`.**                                  |
-| **Required**            | **ApiKey**                 | **string**                          |                      | **Read more about how to obtain an [Immich API key][immich-api-url].**                                                                |
-| [Security](#security)   | AuthenticationSecret       | string                              |                      | When set, every client needs to authenticate via Bearer Token and this value.                                                         |
-| [Filtering](#filtering) | Albums                     | string[]                            | []                   | UUID of album(s)                                                                                                                      |
-| [Filtering](#filtering) | ExcludedAlbums             | string[]                            | []                   | UUID of excluded album(s)                                                                                                             |
-| [Filtering](#filtering) | People                     | string[]                            | []                   | UUID of person(s)                                                                                                                     |
-| [Filtering](#filtering) | Rating                     | int                                 |                      | Rating of an image in stars, allowed values from -1 to 5. This will only show images with the exact rating you are filtering for.     |
-| [Filtering](#filtering) | ShowMemories               | boolean                             | false                | If this is set, memories are displayed.                                                                                               |
-| [Filtering](#filtering) | ShowFavorites              | boolean                             | false                | If this is set, favorites are displayed.                                                                                              |
-| [Filtering](#filtering) | ShowArchived               | boolean                             | false                | If this is set, assets marked archived are displayed.                                                                                 |
-| [Filtering](#filtering) | ImagesFromDays             | int                                 |                      | Show images from the last X days. e.g 365 -> show images from the last year                                                           |
-| [Filtering](#filtering) | ImagesFromDate             | Date                                |                      | Show images after date. Overwrites the `ImagesFromDays`-Setting                                                                       |
-| [Filtering](#filtering) | ImagesUntilDate            | Date                                |                      | Show images before date.                                                                                                              |
-| Caching                 | RenewImagesDuration        | int                                 | 30                   | Interval in days.                                                                                                                     |
-| Caching                 | DownloadImages             | boolean                             | false                |                                                                                                                                       |
-| Caching                 | RefreshAlbumPeopleInterval | int                                 | 12                   | Interval in hours. Determines how often images are pulled from a person in immich.                                                    |
-| Image                   | ImageZoom                  | boolean                             | true                 | Zooms into or out of an image and gives it a touch of life.                                                                           |
-| Image                   | ImagePan                   | boolean                             | false                | Pans an image in a random direction and gives it a touch of life.                                                                     |
-| Image                   | ImageFill                  | boolean                             | false                | Whether image should fill available space. Aspect ratio maintained but may be cropped.                                                |
-| Image                   | Interval                   | int                                 | 45                   | Image interval in seconds. How long a image is displayed in the frame.                                                                |
-| Image                   | TransitionDuration         | float                               | 2                    | Duration in seconds.                                                                                                                  |
-| [Weather](#weather)     | WeatherApiKey              | string                              |                      | Get an API key from [OpenWeatherMap][openweathermap-url].                                                                             |
-| [Weather](#weather)     | UnitSystem                 | imperial \| metric                  | imperial             | Imperial or metric system. (Fahrenheit or degrees)                                                                                    |
-| [Weather](#weather)     | Language                   | string                              | en                   | 2 digit ISO code, sets the language of the weather description.                                                                       |
-| [Weather](#weather)     | ShowWeatherDescription     | boolean                             | true                 | Displays the description of the current weather.                                                                                      |
-| [Weather](#weather)     | WeatherLatLong             | boolean                             | 40.730610,-73.935242 | Set the weather location with lat/lon.                                                                                                |
-| Clock                   | ShowClock                  | boolean                             | true                 | Displays the current time.                                                                                                            |
-| Clock                   | ClockFormat                | string                              | hh:mm                | Time format.                                                                                                                          |
-| [Calendar](#calendar)   | Webcalendars               | string[]                            | []                   | A list of webcalendar URIs in the .ics format. e.g. https://calendar.google.com/calendar/ical/XXXXXX/public/basic.ics                 |
-| [Metadata](#metadata)   | ShowImageDesc              | boolean                             | true                 | Displays the description of the current image.                                                                                        |
-| [Metadata](#metadata)   | ShowPeopleDesc             | boolean                             | true                 | Displays a comma separated list of names of all the people that are assigned in immich.                                               |
-| [Metadata](#metadata)   | ShowAlbumName              | boolean                             | true                 | Displays a comma separated list of names of all the albums for an image.                                                              |
-| [Metadata](#metadata)   | ShowImageLocation          | boolean                             | true                 | Displays the location of the current image.                                                                                           |
-| [Metadata](#metadata)   | ImageLocationFormat        | string                              | City,State,Country   |                                                                                                                                       |
-| [Metadata](#metadata)   | ShowPhotoDate              | boolean                             | true                 | Displays the date of the current image.                                                                                               |
-| [Metadata](#metadata)   | PhotoDateFormat            | string                              | yyyy-MM-dd           | Date format. See [here](https://date-fns.org/v4.1.0/docs/format) for more information.                                                |
-| UI                      | PrimaryColor               | string                              | #f5deb3              | Lets you choose a primary color for your UI. Use hex with alpha value to edit opacity.                                                |
-| UI                      | SecondaryColor             | string                              | #000000              | Lets you choose a secondary color for your UI. (Only used with `style=solid or transition`) Use hex with alpha value to edit opacity. |
-| UI                      | Style                      | none \| solid \| transition \| blur | none                 | Background-style of the clock and metadata.                                                                                           |
-| UI                      | Layout                     | single \| splitview                 | splitview            | Allow two portrait images to be displayed next to each other                                                                          |
-| UI                      | BaseFontSize               | string                              | 17px                 | Sets the base font size, uses [standard CSS formats](https://developer.mozilla.org/en-US/docs/Web/CSS/font-size).                     |
-| [Misc](#misc)           | Webhook                    | string                              |                      | Webhook URL to be notified e.g. http://example.com/notify                                                                             |
->>>>>>> 45cc71b2
 
 ### Security
 Basic authentication can be added via `AuthenticationSecret`. It is **NOT** recommended to expose immichFrame to the public web, if you still choose to do so, you can set this to a secure secret. Every client needs to authenticate itself with this secret. This can be done in the Webclient via input field or via URL-Parameter. The URL-Parameter will look like this: `?authsecret=[MYSECRET]`
